{
  "name": "temit",
  "private": false,
  "version": "0.0.0",
  "description": "RabbitMQ-backed TypeScript Microservices",
  "main": "./lib/index.js",
  "typings": "./dist/temit.d.ts",
  "scripts": {
    "start": "node lib/index.js",
    "clean": "rm -rf lib",
    "test": "jest",
    "test:watch": "jest --watchAll",
    "build": "npm run build:src && npm run build:docs",
    "build:src": "tsc --stripInternal",
    "build:watch": "onchange 'src/**/*' -- npm run build",
    "build:docs": "npm run build:site:api && node build/make-docs.js",
    "lint:structure": "destiny ./src --write",
    "api:check": "api-extractor run --verbose",
    "build:site:api": "npm run api:check && api-documenter markdown --input-folder temp --output-folder docs/api",
    "build:site": "npm run build && cd website && npm ci && npm run build"
  },
  "repository": {
    "type": "git",
    "url": "git+https://github.com/jpwilliams/temit.git"
  },
  "keywords": [],
  "author": "Jack Williams <@jpwilliams>",
  "license": "MIT",
  "bugs": {
    "url": "https://github.com/jpwilliams/temit/issues"
  },
  "homepage": "https://github.com/jpwilliams/temit#readme",
  "files": [
    "lib",
    "dist"
  ],
  "devDependencies": {
<<<<<<< HEAD
    "@microsoft/api-documenter": "^7.8.29",
=======
    "@microsoft/api-documenter": "^7.8.31",
    "@microsoft/api-extractor": "^7.9.7",
>>>>>>> a65807c2
    "@types/amqplib": "^0.5.13",
    "@types/generic-pool": "^3.1.9",
    "@types/jest": "^26.0.10",
    "@types/ms": "^0.7.31",
    "@types/node": "^14.6.0",
    "@typescript-eslint/eslint-plugin": "^3.9.1",
    "@typescript-eslint/parser": "^3.9.1",
    "destiny": "^0.7.1",
    "eslint": "^7.7.0",
    "eslint-config-prettier": "^6.11.0",
    "eslint-import-resolver-typescript": "^2.2.1",
    "eslint-plugin-import": "^2.22.0",
    "eslint-plugin-jest": "^23.20.0",
    "eslint-plugin-json": "^2.1.2",
    "eslint-plugin-node": "^11.1.0",
    "eslint-plugin-prettier": "^3.1.4",
    "eslint-plugin-promise": "^4.2.1",
    "eslint-plugin-standard": "^4.0.1",
    "jest": "^24.9.0",
    "prettier": "^2.0.5",
    "ts-jest": "^24.3.0",
    "typescript": "^3.9.7"
  },
  "dependencies": {
    "@microsoft/api-extractor": "^7.9.8",
    "amqplib": "^0.6.0",
    "callable-instance": "^2.0.0",
    "debug": "^4.1.1",
    "generic-pool": "^3.7.1",
    "ms": "^2.1.2",
    "serialize-error": "^7.0.1",
    "ulid": "^2.3.0"
  }
}<|MERGE_RESOLUTION|>--- conflicted
+++ resolved
@@ -35,12 +35,8 @@
     "dist"
   ],
   "devDependencies": {
-<<<<<<< HEAD
-    "@microsoft/api-documenter": "^7.8.29",
-=======
     "@microsoft/api-documenter": "^7.8.31",
     "@microsoft/api-extractor": "^7.9.7",
->>>>>>> a65807c2
     "@types/amqplib": "^0.5.13",
     "@types/generic-pool": "^3.1.9",
     "@types/jest": "^26.0.10",
